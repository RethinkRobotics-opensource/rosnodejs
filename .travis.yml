--- conflicted
+++ resolved
@@ -57,12 +57,12 @@
 
 # Install system dependencies, namely a very barebones ROS setup.
 before_install:
-<<<<<<< HEAD
   - 'docker pull boldt/base-ubuntu-nvm-node-npm:{docker_tag}'
   - container_id=$(mktemp)
   - 'docker run --detach --volume="${PWD}" boldt/base-ubuntu-nvm-node-npm:{docker_tag} > "${container_id}"'
   - >
     docker exec "$(cat ${container_id})"
+    sudo apt-get install -y dpkg  # to upgrade to dpkg >= 1.17.5ubuntu5.8, which fixes https://bugs.launchpad.net/ubuntu/+source/dpkg/+bug/1730627
     sudo sh -c "echo \"deb http://packages.ros.org/ros/ubuntu $ROS_CI_DESKTOP main\" > /etc/apt/sources.list.d/ros-latest.list";
     sudo apt-key adv --keyserver hkp://ha.pool.sks-keyservers.net:80 --recv-key 421C365BD9FF1F717815A3895523BAEEB01FA116;
     sudo apt-get update -qq;
@@ -71,17 +71,6 @@
   # Prepare rosdep to install dependencies.
     sudo rosdep init;
     rosdep update;
-=======
-  - sudo apt-get install -y dpkg  # to upgrade to dpkg >= 1.17.5ubuntu5.8, which fixes https://bugs.launchpad.net/ubuntu/+source/dpkg/+bug/1730627
-  - sudo sh -c "echo \"deb http://packages.ros.org/ros/ubuntu $ROS_CI_DESKTOP main\" > /etc/apt/sources.list.d/ros-latest.list"
-  - sudo apt-key adv --keyserver hkp://ha.pool.sks-keyservers.net:80 --recv-key 421C365BD9FF1F717815A3895523BAEEB01FA116
-  - sudo apt-get update -qq
-  - sudo apt-get install -y python-catkin-pkg python-rosdep python-wstool ros-$ROS_DISTRO-catkin
-  - source /opt/ros/$ROS_DISTRO/setup.bash
-  # Prepare rosdep to install dependencies.
-  - sudo rosdep init
-  - rosdep update
->>>>>>> 49a80a61
 
 # Create a catkin workspace with the package under integration.
 install:
@@ -92,17 +81,10 @@
     catkin_init_workspace;
   # Create the devel/setup.bash (run catkin_make with an empty workspace) and
   # source it to set the path variables.
-<<<<<<< HEAD
     cd ~/catkin_ws;
     catkin_make;
     source devel/setup.bash;
   
-=======
-  - cd ~/catkin_ws
-  - catkin_make
-  - source devel/setup.bash
-
->>>>>>> 49a80a61
   # Install required message packages
     git clone https://github.com/ros/std_msgs.git src/std_msgs;
     git clone https://github.com/ros/common_msgs src/common_msgs;
@@ -121,18 +103,10 @@
     nvm install {node_version}
 
 script:
-<<<<<<< HEAD
   - >
     docker exec "$(cat ${container_id})"
     cd $CI_SOURCE_PATH;
     npm install;
     npm run compile;
     npm run generate;
-    npm test;
-=======
-  - cd $CI_SOURCE_PATH
-  - npm install
-  - npm run compile
-  - npm run generate
-  - npm test
->>>>>>> 49a80a61
+    npm test;