--- conflicted
+++ resolved
@@ -207,59 +207,6 @@
     this._msgQueue = [];
   }
 
-<<<<<<< HEAD
-  _setupTcp() {
-    // recursively tries to setup server on open port
-    // calls callback when setup is done
-    let _createServer = (callback) => {
-      NetworkUtils.getFreePort()
-      .then((port) => {
-        let server = net.createServer((subscriber) => {
-          let subName = subscriber.remoteAddress + ":"
-            + subscriber.remotePort;
-          subscriber.name = subName;
-          this._log.debug('Publisher ' + this.getTopic()
-                          + ' got connection from ' + subName);
-
-          // subscriber will send us tcpros handshake before we can
-          // start publishing to it.
-          subscriber.$handshake =
-            this._handleHandshake.bind(this, subscriber);
-
-          // handshake will be TCPROS encoded, so use a DeserializeStream to
-          // handle any chunking
-          let deserializeStream = new DeserializeStream();
-          subscriber.pipe(deserializeStream);
-          deserializeStream.on('message', subscriber.$handshake);
-
-          // if this publisher had the tcpNoDelay option set
-          // disable the nagle algorithm
-          if  (this._tcpNoDelay) {
-            subscriber.setNoDelay(true);
-          }
-
-          subscriber.on('close', () => {
-            this._log.info('Publisher ' + this.getTopic() + ' client '
-                           + subscriber.name + ' disconnected!');
-            delete this._subClients[subscriber.name];
-          });
-
-          subscriber.on('end', () => {
-            this._log.info('Sub %s sent END', subscriber.name);
-          });
-
-          subscriber.on('error', () => {
-            this._log.info('Sub %s had error', subscriber.name);
-          });
-        }).listen(port);
-
-        // it's possible the port was taken before we could use it
-        server.on('error', (err) => {
-          if (err.code === 'EADDRINUSE') {
-            _createServer(callback);
-          }
-        });
-=======
   handleSubscriberConnection(subscriber, deserializeStream, header) {
     let error = TcprosUtils.validateSubHeader(
       header, this.getTopic(), this.getType(),
@@ -296,7 +243,6 @@
                      + subscriber.name + ' disconnected!');
       delete this._subClients[subscriber.name];
     });
->>>>>>> 4a484f57
 
     subscriber.on('end', () => {
       this._log.info('Sub %s sent END', subscriber.name);
@@ -306,40 +252,10 @@
       this._log.warn('Sub %s had error', subscriber.name);
     });
 
-<<<<<<< HEAD
-  _handleHandshake(subscriber, data) {
-    if (!subscriber.$initialized) {
-      let header = TcprosUtils.parseSubHeader(data);
-      let valid = TcprosUtils.validateSubHeader(
-        header, this.getTopic(), this.getType(),
-        this._messageHandler.md5sum());
-      if (valid !== null) {
-        this._log.error('Unable to validate connection header '
-                        + JSON.stringify(header));
-        subscriber.write(Serialize(valid));
-        return;
-      }
-      this._log.debug('Pub ' + this.getTopic()
-                      + ' got connection header ' + JSON.stringify(header));
-
-      let respHeader =
-        TcprosUtils.createPubHeader(
-          this._nodeHandle.getNodeName(),
-          this._messageHandler.md5sum(),
-          this.getType(),
-          this.getLatching());
-      subscriber.write(respHeader);
-
-      if (this._lastSentMsg !== null) {
-        this._log.debug('Sending latched msg to new subscriber');
-        subscriber.write(this._lastSentMsg);
-      }
-=======
     if (this._lastSentMsg !== null) {
       this._log.debug('Sending latched msg to new subscriber');
       subscriber.write(this._lastSentMsg);
     }
->>>>>>> 4a484f57
 
     // if handshake good, add to list, we'll start publishing to it
     this._subClients[subscriber.name] = subscriber;
