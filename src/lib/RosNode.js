/*
 *    Copyright 2016 Rethink Robotics
 *
 *    Copyright 2016 Chris Smith
 *
 *    Licensed under the Apache License, Version 2.0 (the "License");
 *    you may not use this file except in compliance with the License.
 *    You may obtain a copy of the License at
 *    http://www.apache.org/licenses/LICENSE-2.0
 *
 *    Unless required by applicable law or agreed to in writing, software
 *    distributed under the License is distributed on an "AS IS" BASIS,
 *    WITHOUT WARRANTIES OR CONDITIONS OF ANY KIND, either express or implied.
 *    See the License for the specific language governing permissions and
 *    limitations under the License.
 */

"use strict"

let net = require('net');
let xmlrpc = require('xmlrpc-rosnodejs');
let MasterApiClient  = require('./MasterApiClient.js');
let SlaveApiClient = require('./SlaveApiClient.js');
let ParamServerApiClient = require('./ParamServerApiClient.js');
let Subscriber = require('./Subscriber.js');
let Publisher = require('./Publisher.js');
const PublisherImpl = require('./impl/PublisherImpl.js');
const SubscriberImpl = require('./impl/SubscriberImpl.js');
let ServiceClient = require('./ServiceClient.js');
let ServiceServer = require('./ServiceServer.js');
const GlobalSpinner = require('../utils/spinners/GlobalSpinner.js');
let NetworkUtils = require('../utils/network_utils.js');
let messageUtils = require('../utils/message_utils.js');
let tcprosUtils = require('../utils/tcpros_utils.js');
let SerializationUtils = require('../utils/serialization_utils.js');
let DeserializeStream = SerializationUtils.DeserializeStream;
let Deserialize = SerializationUtils.Deserialize;
let Serialize = SerializationUtils.Serialize;
let EventEmitter = require('events');
let Logging = require('./Logging.js');
const UdprosUtils = require('../utils/udpros_utils.js');
const UDPSocket = require('dgram');

/**
 * Create a ros node interface to the master
 * @param name {string} name of the node
 * @param rosMaster {string} full uri of ros maxter (http://localhost:11311)
 */
class RosNode extends EventEmitter {

  constructor(nodeName, rosMaster, options={}) {
    super();

	// ActionServers are listening to the shutdown event right now, each of which will add
	// listeners to RosNode for shutdown
    this.setMaxListeners(0);
    this._connections = 0
    this._log = Logging.getLogger('ros.rosnodejs');
    this._debugLog = Logging.getLogger('ros.superdebug');

    this._slaveApiServer = null;
    this._xmlrpcPort = null;

    this._tcprosServer = null;
    this._udprosServer = null;

    this._tcprosPort = null;
    this._udprosPort = null;

    this._nodeName = nodeName;

    this._rosMasterAddress = rosMaster;

    this._masterApi = new MasterApiClient(this._rosMasterAddress);

    // the param server is hosted on the master -- share its xmlrpc client
    this._paramServerApi = new ParamServerApiClient(this._masterApi.getXmlrpcClient());

    this._publishers = {};

    this._subscribers = {};

    this._services = {};

    this._setupTcprosServer(options.tcprosPort)
      .then(this._setupSlaveApi.bind(this, options.xmlrpcPort));
<<<<<<< HEAD

    this._setupUdprosServer(options.udprosPort)
=======
>>>>>>> edf87af3

    this._setupUdprosServer(options.udprosPort)

    this._setupExitHandler(options.forceExit);

    this._setupSpinner(options.spinner);

    this._shutdown = false;
  }

  getLogger() {
    return this._log;
  }

  getSpinner() {
    return this._spinner;
  }

  getRosMasterUri() {
    return this._rosMasterAddress;
  }

  advertise(options) {
    let topic = options.topic;
    let pubImpl = this._publishers[topic];
    if (!pubImpl) {
      pubImpl = new PublisherImpl(options, this);
      this._publishers[topic] = pubImpl;
    }

    return new Publisher(pubImpl);
  }

  subscribe(options, callback) {
    let topic = options.topic;
    let subImpl = this._subscribers[topic];
    if (!subImpl) {
      subImpl = new SubscriberImpl(options, this);
      this._subscribers[topic] = subImpl;
    }

    const sub = new Subscriber(subImpl);
    if (callback && typeof callback === 'function') {
      sub.on('message', callback);
    }

    return sub;
  }

  advertiseService(options, callback) {
    let service = options.service;
    let serv = this._services[service];
    if (serv) {
      this._log.warn('Tried to advertise a service that is already advertised in this node [%s]', service);
      return;
    }
    // else
    serv = new ServiceServer(options, callback, this);
    this._services[service] = serv;
    return serv;
  }

  serviceClient(options) {
    return new ServiceClient(options, this);
  }

  unsubscribe(topic, options) {
    const sub = this._subscribers[topic];
    if (sub) {
      this._debugLog.info('Unsubscribing from topic %s', topic);
      delete this._subscribers[topic];
      sub.shutdown();
      return this.unregisterSubscriber(topic, options);
    }
  }

  unadvertise(topic, options) {
    const pub = this._publishers[topic];
    if (pub) {
      this._debugLog.info('Unadvertising topic %s', topic);
      delete this._publishers[topic];
      pub.shutdown();
      return this.unregisterPublisher(topic, options);
    }
  }

  unadvertiseService(service, options) {
    const server = this._services[service];
    if (server) {
      this._debugLog.info('Unadvertising service %s', service);
      server.disconnect();
      delete this._services[service];
      return this.unregisterService(service, server.getServiceUri(), options);
    }
  }

  hasSubscriber(topic) {
    return this._subscribers.hasOwnProperty(topic);
  }

  hasPublisher(topic) {
    return this._publishers.hasOwnProperty(topic);
  }

  hasService(service) {
    return this._services.hasOwnProperty(service);
  }

  getNodeName() {
    return this._nodeName;
  }

//------------------------------------------------------------------
// Master API
//------------------------------------------------------------------

  registerService(service, options) {
    return this._whenReady()
    .then(() => {
      return this._masterApi.registerService(
        this._nodeName,
        service,
        NetworkUtils.formatServiceUri(this._tcprosPort),
        this._getXmlrpcUri(),
        options
      );
    });
  }

  unregisterService(service, options) {
    return this._whenReady()
    .then(() => {
      return this._masterApi.unregisterService(
        this._nodeName,
        service,
        NetworkUtils.formatServiceUri(this._tcprosPort),
        options
      );
    });
  }

  registerSubscriber(topic, topicType, options) {
    return this._whenReady()
    .then(() => {
      return this._masterApi.registerSubscriber(
        this._nodeName,
        topic,
        topicType,
        this._getXmlrpcUri(),
        options
      );
    });
  }

  unregisterSubscriber(topic, options) {
    return this._whenReady()
    .then(() => {
      return this._masterApi.unregisterSubscriber(
        this._nodeName,
        topic,
        this._getXmlrpcUri(),
        options
      );
    });
  }

  registerPublisher(topic, topicType, options) {
    return this._whenReady()
    .then(() => {
      return this._masterApi.registerPublisher(
        this._nodeName,
        topic,
        topicType,
        this._getXmlrpcUri(),
        options
      );
    });
  }

  unregisterPublisher(topic, options) {
    return this._whenReady()
    .then(() => {
      return this._masterApi.unregisterPublisher(
        this._nodeName,
        topic,
        this._getXmlrpcUri(),
        options
      );
    });
  }

  lookupNode(nodeName, options) {
    return this._masterApi.lookupNode(this._nodeName, nodeName, options);
  }

  lookupService(service, options) {
    return this._masterApi.lookupService(this._nodeName, service, options);
  }

  getMasterUri(options) {
    return this._masterApi.getUri(this._nodeName, options);
  }

  getPublishedTopics(subgraph, options) {
    return this._masterApi.getPublishedTopics(this._nodeName, subgraph, options);
  }

  getTopicTypes(options) {
    return this._masterApi.getTopicTypes(this._nodeName, options);
  }

  getSystemState(options) {
    return this._masterApi.getSystemState(this._nodeName, options);
  }

  /** Services currently do not declare their type with the master, so instead
    we probe the service for its headers. Just like in
  https://github.com/ros/ros_comm/blob/6292d54dc14395531bffb2e165f3954fb0ef2c34/tools/rosservice/src/rosservice/__init__.py#L94-L98
  */
  getServiceHeader(serviceName) {
    return new Promise((resolve, reject) => {

      this.lookupService(serviceName).then((resp) => {
        const serviceUri = resp[2];
        const serviceHost = NetworkUtils.getAddressAndPortFromUri(serviceUri);

        const client = net.connect(serviceHost, () => {
          const serviceClientHeader = tcprosUtils.createServiceClientHeader(
            this._nodeName, serviceName, '*', '*', false);

          let deserializer = new DeserializeStream();
          client.$deserializeStream = deserializer;
          client.pipe(deserializer);

          deserializer.once('message', (msg) => {
            const header = tcprosUtils.parseTcpRosHeader(msg);
            resolve(header);
          });

          client.on('error', (err) => {
            this._log.warn(`Service Client ${this.getService()} error: ${err}`);
            reject(err);
          });

          client.write(serviceClientHeader);
        });
      }).catch(reject);
    });
  }

  /**
   * Delays xmlrpc calls until our servers are set up
   * Since we need their ports for most of our calls.
   * @returns {Promise}
   * @private
   */
  _whenReady() {
    if (this.slaveApiSetupComplete()) {
      return Promise.resolve();
    }
    else {
      return new Promise((resolve, reject) => {
        this.on('slaveApiSetupComplete', () => {
          resolve();
        });
      })
    }
  }

  _getXmlrpcUri() {
    // TODO: get host or ip or ...
    return 'http://' + NetworkUtils.getHost() + ':' + this._xmlrpcPort;
  }

//------------------------------------------------------------------
// Parameter Server API
//------------------------------------------------------------------

  deleteParam(key) {
    return this._paramServerApi.deleteParam(this._nodeName, key);
  }

  setParam(key, value) {
    return this._paramServerApi.setParam(this._nodeName, key, value);
  }

  getParam(key) {
    return this._paramServerApi.getParam(this._nodeName, key);
  }

  hasParam(key) {
    return this._paramServerApi.hasParam(this._nodeName, key);
  }
//------------------------------------------------------------------
// Slave API
//------------------------------------------------------------------

  /**
   * Send a topic request to another ros node
   * @param remoteAddress {string} ip address/hostname of node
   * @param remotePort {number} port of node
   * @param topic {string} topic we want a connection for
   * @param protocols {object} communication protocols this node supports (just TCPROS, really)
   */
  requestTopic(remoteAddress, remotePort, topic, protocols) {
    // every time we request a topic, it could be from a new node
    // so we create an xmlrpc client here instead of having a single one
    // for this object, like we do with the MasterApiClient
    let slaveApi = new SlaveApiClient(remoteAddress, remotePort);
    return slaveApi.requestTopic(this._nodeName, topic, protocols);
  }

  slaveApiSetupComplete() {
    return !!this._xmlrpcPort;
  }

  shutdown() {
    return this._exit();
  }

  isShutdown() {
    return this._shutdown;
  }

  _setupSlaveApi(xmlrpcPort=null) {
    if (xmlrpcPort === null) {
      xmlrpcPort = 0;
    }

    return new Promise((resolve, reject) => {
      const server = xmlrpc.createServer({port: xmlrpcPort}, () => {
        const {port} = server.httpServer.address();
        this._debugLog.debug('Slave API Listening on port ' + port);
        this._xmlrpcPort = port;


        resolve(port);
        this.emit('slaveApiSetupComplete', port);
      });

      server.on('NotFound', (method, params) => {
        this._log.warn('Method ' + method + ' does not exist: ' + params);
      });

      server.on('requestTopic', this._handleTopicRequest.bind(this));
      server.on('publisherUpdate', this._handlePublisherUpdate.bind(this));
      server.on('paramUpdate', this._handleParamUpdate.bind(this));
      server.on('getPublications', this._handleGetPublications.bind(this));
      server.on('getSubscriptions', this._handleGetSubscriptions.bind(this));
      server.on('getPid', this._handleGetPid.bind(this));
      server.on('shutdown', this._handleShutdown.bind(this));
      server.on('getMasterUri', this._handleGetMasterUri.bind(this));
      server.on('getBusInfo', this._handleGetBusInfo.bind(this));
      server.on('getBusStats', this._handleGetBusStats.bind(this));

      server.httpServer.on('clientError', (err, socket) => {
        this._log.error('XMLRPC Server socket error: %j', err);
      });

      this._slaveApiServer = server;
    });
  }

  _setupTcprosServer(tcprosPort=null) {
    let _createServer = (callback) => {
      const server = net.createServer((connection) => {
	connection.on("error",()=>{}) //add this incase of ECONNRESET crash the whole program
        let conName = connection.remoteAddress + ":"
          + connection.remotePort;
        connection.name = conName;
        this._debugLog.info('Node %s got connection from %s', this.getNodeName(), conName);

        // data from connections will be TCPROS encoded, so use a
        // DeserializeStream to handle any chunking
        let deserializeStream = new DeserializeStream();
        connection.$deserializeStream = deserializeStream;
        connection.pipe(deserializeStream);

        const checkConnectionHeader = (headerData) => {
          const header = tcprosUtils.parseTcpRosHeader(headerData);
          if (!header) {
            this._log.error('Unable to validate connection header %s', headerData);
            connection.end(tcprosUtils.serializeString('Unable to validate connection header'));
            return;
          }
          this._debugLog.info('Got connection header: %j', header);

          if (header.hasOwnProperty('topic')) {
            // this is a subscriber, validate header and pass off connection to appropriate publisher
            const topic = header.topic;
            const pub = this._publishers[topic];
            if (pub) {
              pub.handleSubscriberConnection(connection, header);
            }
            else {
              // presumably this just means we shutdown the publisher after this
              // subscriber started trying to connect to us
              this._log.info('Got connection header for unknown topic %s', topic);
            }
          }
          else if (header.hasOwnProperty('service')) {
            // this is a service client, validate header and pass off connection to appropriate service provider
            const service = header.service;
            const serviceProvider = this._services[service];
            if (serviceProvider) {
              serviceProvider.handleClientConnection(connection, header);
            }
          }
        };
        deserializeStream.once('message', checkConnectionHeader);
      });

      if (tcprosPort === null) {
        tcprosPort = 0;
      }
      server.listen(tcprosPort);

      this._tcprosServer = server;

      // it's possible the port was taken before we could use it
      server.on('error', (err) => {
        this._log.warn('Error on tcpros server! %j', err);
      });

      // the port was available
      server.on('listening', () => {
        const {port} = server.address();
        this._debugLog.info('Listening on %j', server.address());
        this._tcprosPort = port;
        callback(port);
      });
    };

    return new Promise((resolve, reject) => {
      _createServer(resolve);
    });
  }
  _setupUdprosServer(udprosPort=null){

    return new Promise((resolve, reject) => {

      const socket = UDPSocket.createSocket('udp4');
      socket.on('error', (err) => {
        this._log.warn('Subscriber client socket %s on topic %s had error: %s',
          socket.name, this.getTopic(), err);
        socket.close();
        this._disconnectClient(socket.nodeUri);
      });
      // init empty msg

      socket.on('message', (dgramMsg, rinfo) => {
        let header = UdprosUtils.deserializeHeader(dgramMsg)
        if(!header){
          this._log.warn('Unable to parse packet\'s header')
          return
        }
        // first dgram message
        const { connectionId } = header
        let topic = Object.keys(this._subscribers).find(s => this._subscribers[s].getConnectionId() === connectionId)
        if(!this._subscribers[topic]){
          this._log.warn('Unable to find subscriberImpl for connection id: '  + connectionId)
          return
        }
        this._subscribers[topic].handleMessageChunk(header, dgramMsg)
<<<<<<< HEAD

      });

      socket.on('listening', () => {
        const address = socket.address();
        this._log.debug(`UDP socket bound: ${address.address}:${address.port}`);
        this._debugLog.info('Listening on %j', address);
        this._udprosPort = address.port;
        resolve()
      });

=======

      });

      socket.on('listening', () => {
        const address = socket.address();
        this._log.debug(`UDP socket bound: ${address.address}:${address.port}`);
        this._debugLog.info('Listening on %j', address);
        this._udprosPort = address.port;
        resolve()
      });

>>>>>>> edf87af3
      this._udprosServer = socket
      if(udprosPort === null){
        udprosPort = 0;
      }
      socket.bind(udprosPort);
    })


  }
  _handleTopicRequest(err, params, callback) {
    this._debugLog.info('Got topic request ' + JSON.stringify(params));
    if (!err) {
      let topic = params[1];
      let pub = this._publishers[topic];
      if (pub) {
        if(params[2][0][0] === 'TCPROS'){
          let port = this._tcprosPort;
          let resp = [
            1,
            'Allocated topic connection on port ' + port,
            [
              'TCPROS',
              NetworkUtils.getHost(),
              port
            ]
          ];
          callback(null, resp);
        }
        else {
          let header = UdprosUtils.parseUdpRosHeader(params[2][0][1])
          let host = params[2][0][2];
          let port = params[2][0][3];
          let typeClass = messageUtils.getHandlerForMsgType(header.type, true)

          let dgramSize = params[2][0][4];
          let resp = [
            1,
            '',
            [
              'UDPROS',
<<<<<<< HEAD
              host,
=======
              NetworkUtils.getHost(), //maybe wrong
>>>>>>> edf87af3
              port,
              ++this._connections, //connection Id
              dgramSize,
              UdprosUtils.createPubHeader(this.getNodeName(), typeClass.md5sum(), typeClass.messageDefinition(), topic, header.type)
            ]
          ]
          pub.addUdpSubscriber(resp[2])
          callback(null, resp)
        }
      }
    }
    else {
      this._log.error('Error during topic request: %s, %j', err, params);
      let resp = [
        0,
        'Unable to allocate topic connection for ' + topic,
        []
      ];
      let err = 'Error: Unknown topic ' + topic;
      callback(err, resp);
    }
  }

  /**
   * Handle publisher update message from master
   * @param err was there an error
   * @param params {Array} [caller_id, topic, publishers]
   * @param callback function(err, resp) call when done handling message
   */
  _handlePublisherUpdate(err, params, callback) {
    this._debugLog.info('Publisher update ' + err + ' params: ' + JSON.stringify(params));
    let topic = params[1];
    let sub = this._subscribers[topic];
    if (sub) {
      this._debugLog.info('Got sub for topic ' + topic);
      let pubs = params[2];
      sub._handlePublisherUpdate(params[2]);
      let resp = [
        1,
        'Handled publisher update for topic ' + topic,
        0
      ];
      callback(null, resp);
    }
    else {
      this._debugLog.warn(`Got publisher update for unknown topic ${topic}`);
      let resp = [
        0,
        'Don\'t have topic ' + topic,
        0
      ];
      let err = 'Error: Unknown topic ' + topic;
      callback(err, resp);
    }
  }

  _handleParamUpdate(err, params, callback) {
    this._log.info('Got param update! Not really doing anything with it...' + params);
  }

  _handleGetPublications(err, params, callback) {
    let pubs = [];
    Object.keys(this._publishers).forEach((topic) => {
      let pub = this._publishers[topic];
      pubs.push([topic, pub.getType()]);
    });
    let resp = [
      1,
      'Returning list of publishers on node ' + this._nodeName,
      pubs
    ];
    callback(null, resp);
  }

  _handleGetSubscriptions(err, params, callback) {
    let subs = [];
    Object.keys(this._subscribers).forEach((topic) => {
      let sub = this._subscribers[topic];
      subs.push([topic, sub.getType()]);
    });
    let resp = [
      1,
      'Returning list of publishers on node ' + this._nodeName,
      subs
    ];
    callback(null, resp);
  }

  _handleGetPid(err, params, callback) {
    let caller = params[0];
    callback(null, [1, 'Returning process id', process.pid]);
  }

  _handleShutdown(err, params, callback) {
    let caller = params[0];
    this._log.warn('Received shutdown command from ' + caller);
    return this.shutdown();
  }

  _handleGetMasterUri(err, params, callback) {
    let resp = [
      1,
      'Returning master uri for node ' + this._nodeName,
      this._rosMasterAddress
    ];
    callback(null, resp);
  }

  _handleGetBusInfo(err, params, callback) {
    const busInfo = [];
    let count = 0;
    Object.keys(this._subscribers).forEach((topic) => {
      const sub = this._subscribers[topic];
      sub.getClientUris().forEach((clientUri) => {
        busInfo.push([
          ++count,
          clientUri,
          'i',
          sub.getTransport(),
          sub.getTopic(),
          true
        ]);
      });
    });

    Object.keys(this._publishers).forEach((topic) => {
      const pub = this._publishers[topic];
      pub.getClientUris().forEach((clientUri) => {
        busInfo.push([
          ++count,
          clientUri,
          'o',
          pub.isUdpSubscriber(clientUri) ? 'UDPROS' : 'TCPROS' ,
          pub.getTopic(),
          true
        ]);
      });
    });

    const resp = [
      1,
      this.getNodeName(),
      busInfo
    ];
    callback(null, resp);
  }

  _handleGetBusStats(err, params, callback) {
    this._log.error('Not implemented');
  }

  /**
   * Initializes the spinner for this node.
   * @param [spinnerOpts] {object} either an instance of a spinner to use or the parameters to configure one
   * @param [spinnerOpts.type] {string} type of spinner to create
   */
  _setupSpinner(spinnerOpts) {
    if (spinnerOpts) {
      const { type } = spinnerOpts;
      switch (type) {
        case 'Global':
          this._spinner = new GlobalSpinner(spinnerOpts);
          break;
        default:
          // if the above didn't work, assume they created their own spinner.
          // just use it.
          this._spinner = spinnerOpts;
          break;
      }
    }
    else {
      this._spinner = new GlobalSpinner();
    }
  }

  _setupExitHandler(forceExit) {
    // we need to catch that this process is about to exit so we can unregister all our
    // publishers, subscribers, and services

    let exitHandler;
    let sigIntHandler;

    let exitImpl = function(killProcess=false) {
      this._shutdown = true;
      this.emit('shutdown');

      this._log.info('Ros node ' + this._nodeName + ' beginning shutdown at ' + Date.now());

      const clearXmlrpcQueues = () => {
        this._masterApi.getXmlrpcClient().clear();
      };

      const shutdownServer = (server, name) => {
        return new Promise((resolve) => {
          const timeout = setTimeout(() => {
            this._log.info('Timed out shutting down %s server', name);
            resolve();
          }, 200);

          server.close(() => {
            clearTimeout(timeout);
            this._log.info('Server %s shutdown', name);
            resolve();
          });
        })
        .catch((err) => {
          // no op
          this._log.warn('Error shutting down server %s: %s', name, err);
        });
      };

      // shutdown servers first so we don't accept any new connections
      // while unregistering
      const promises = [
        shutdownServer(this._slaveApiServer, 'slaveapi'),
        shutdownServer(this._tcprosServer, 'tcpros'),
        shutdownServer(this._udprosServer, 'udpros')
      ];

      // clear out any existing calls that may block us when we try to unregister
      clearXmlrpcQueues();

      // remove all publishers, subscribers, and services.
      // remove subscribers first so that master doesn't send
      // publisherUpdate messages.
      // set maxAttempts so that we don't spend forever trying to connect
      // to a possibly non-existant ROS master.
      const unregisterPromises = [];
      Object.keys(this._subscribers).forEach((topic) => {
        unregisterPromises.push(this.unsubscribe(topic, { maxAttempts: 1 }));
      });

      Object.keys(this._publishers).forEach((topic) => {
        unregisterPromises.push(this.unadvertise(topic, { maxAttempts: 1 }));
      });

      Object.keys(this._services).forEach((service) => {
        unregisterPromises.push(this.unadvertiseService(service, { maxAttempts: 1 }));
      });

      // catch any errors while unregistering
      // and don't bother external callers about it.
      promises.push(
        Promise.all(unregisterPromises)
        .then((err) => {
          this._log.info('Finished unregistering from ROS master!');
        })
        .catch((err) => {
          // no-op
          this._log.warn('Error unregistering from ROS master: %s', err);
          // TODO: should we check that err.code === 'ECONNREFUSED'??
        })
        .then(() => {
          // clear out anything that's left
          clearXmlrpcQueues();
        })
      );

      this._spinner.clear();
      Logging.stopLogCleanup();

      process.removeListener('exit', exitHandler);
      process.removeListener('SIGINT', sigIntHandler);

      if (killProcess) {
        // we can't really block the exit process, just have to hope it worked...
        return Promise.all(promises).then(() => {
          process.exit();
        })
        .catch((err) => {
          process.exit();
        })
      }
      // else
      return Promise.all(promises);
    };

    this._exit = exitImpl;

    exitHandler = exitImpl.bind(this);
    sigIntHandler = exitImpl.bind(this, !!forceExit);

    process.once('exit', exitHandler );
    process.once('SIGINT', sigIntHandler );
  }
}

//------------------------------------------------------------------

module.exports = RosNode;<|MERGE_RESOLUTION|>--- conflicted
+++ resolved
@@ -84,11 +84,6 @@
 
     this._setupTcprosServer(options.tcprosPort)
       .then(this._setupSlaveApi.bind(this, options.xmlrpcPort));
-<<<<<<< HEAD
-
-    this._setupUdprosServer(options.udprosPort)
-=======
->>>>>>> edf87af3
 
     this._setupUdprosServer(options.udprosPort)
 
@@ -553,7 +548,6 @@
           return
         }
         this._subscribers[topic].handleMessageChunk(header, dgramMsg)
-<<<<<<< HEAD
 
       });
 
@@ -565,19 +559,6 @@
         resolve()
       });
 
-=======
-
-      });
-
-      socket.on('listening', () => {
-        const address = socket.address();
-        this._log.debug(`UDP socket bound: ${address.address}:${address.port}`);
-        this._debugLog.info('Listening on %j', address);
-        this._udprosPort = address.port;
-        resolve()
-      });
-
->>>>>>> edf87af3
       this._udprosServer = socket
       if(udprosPort === null){
         udprosPort = 0;
@@ -618,11 +599,7 @@
             '',
             [
               'UDPROS',
-<<<<<<< HEAD
               host,
-=======
-              NetworkUtils.getHost(), //maybe wrong
->>>>>>> edf87af3
               port,
               ++this._connections, //connection Id
               dgramSize,
